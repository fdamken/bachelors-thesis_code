--- conflicted
+++ resolved
@@ -1,5 +1,3 @@
-import logging
-
 import numpy as np
 from sacred.utils import SacredInterrupt
 
@@ -7,61 +5,6 @@
 
 
 EXPERIMENTS = {
-<<<<<<< HEAD
-        'state3d_observation3d': (False, {
-                'title': '3D State, 3D Observation',
-                'T':     50,
-                'pi1':   np.array([0, 0, 1]),
-                'V1':    np.array([[1e-5, 0, 0],
-                                   [0, 1e-5, 0],
-                                   [0, 0, 1e-5]]),
-                'A':     np.array([[1, 0, 1],
-                                   [0, 1, 2],
-                                   [0, 0, 1]]),
-                'Q':     np.array([[1e-5, 0, 0],
-                                   [0, 1e-5, 0],
-                                   [0, 0, 1e-5]]),
-                'C':     np.array([[1, 0, 0],
-                                   [0, 1, 0],
-                                   [0, 0, 1]]),
-                'R':     np.array([[1e-5, 0, 0],
-                                   [0, 1e-5, 0],
-                                   [0, 0, 1e-5]])
-        }),
-        'state2d_observation2d': (False, {
-                'title': '2D State, 2D Observation',
-                'T':     50,
-                'pi1':   np.array([0, 0]),
-                'V1':    np.array([[1e-5, 0],
-                                   [0, 1e-5]]),
-                'A':     np.array([[1.1, 0],
-                                   [0, 1.1]]),
-                'Q':     np.array([[1e-5, 0],
-                                   [0, 1e-5]]),
-                'C':     np.array([[1, 0],
-                                   [0, 2]]),
-                'R':     np.array([[1e-5, 0],
-                                   [0, 1e-5]])
-        }),
-        'state2d_observation1d': (False, {
-                'title':   '2D State, 1D Observation',
-                'T':       10,
-                'pi1':     np.array([0, 0]),
-                'V1':      np.array([[1, 0],
-                                     [0, 1]]),
-                'A':       np.array([[1, 0],
-                                     [0, 1]]),
-                'Q':       np.array([[1, 0],
-                                     [0, 1]]),
-                'C':       np.array([[1, 0]]),
-                'R':       np.array([[1]])
-        }),
-        'state1d_observation2d': (False, {
-                'title': '1D State, 2D Observation',
-                'T':     100,
-                'pi1':   np.array([0]),
-                'V1':    np.array([[1]]),
-=======
         'state10d_observation6d':               (True, {
                 'title': '10D State, 6D Observation, 1 Sequence',
                 'T':     50,
@@ -105,7 +48,6 @@
         'state1d_observation1d':                (True, {
                 'title': '1D State, 1D Observation, 1 Sequence',
                 'T':     50,
->>>>>>> 3acd3d7d
                 'A':     np.array([[1]]),
                 'Q':     np.array([[2]]),
                 'C':     np.array([[1]]),
