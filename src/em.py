import collections
from typing import Callable, List, Optional, Tuple, Union

import numpy as np
import progressbar
import scipy
import torch
import torch.optim
from progressbar import Bar, ETA, Percentage

from src import cubature
from src.util import NumberTrendWidget, outer_batch, outer_batch_torch, PlaceholderWidget, symmetric



class EMInitialization:
    A: Optional[np.ndarray] = None
    Q: Optional[np.ndarray] = None
    g: Union[None, collections.OrderedDict, Callable[[torch.nn.Module], torch.nn.Module]] = None
    R: Optional[np.ndarray] = None
    m0: Optional[np.ndarray] = None
    V0: Optional[np.ndarray] = None



class EMOptions:
    do_lgds: bool

    precision: Optional[float] = 0.00001
    max_iterations: Optional[int] = None

    g_optimization_learning_rate: float = 0.01
    g_optimization_precision: float = 1e-5
    g_optimization_max_iterations: Optional[int] = None

    log: Callable[[str], None] = print



class EM:
    LIKELIHOOD_FORMAT = '%21.5f'

    _options: EMOptions

    _do_lgds: bool
    _do_control: bool

    _latent_dim: int
    _observation_dim: int
    _control_dim: Optional[int]
    _no_sequences: int

    _T: int
    _y: np.ndarray
    _yy: np.ndarray
    _u: Optional[np.ndarray]

    _m_hat: np.ndarray

    _A: np.ndarray
    _B: np.ndarray
    _Q: np.ndarray

    _g_model: torch.nn.Module
    _R: np.ndarray

    _m0: np.ndarray
    _V0: np.ndarray

    # Internal stuff.
    _m_pre: np.ndarray
    _m: np.ndarray
<<<<<<< HEAD
    _m_pre: np.ndarray
    _V_hat: np.ndarray
    _J: np.ndarray
=======
    _V_sqrt: np.ndarray
    _V_hat_sqrt: np.ndarray
>>>>>>> 67b7d890
    _self_correlation: np.ndarray
    _cross_correlation: np.ndarray
    _Z: np.ndarray
    _D: np.ndarray

    _Q_problem: bool
    _R_problem: bool
    _V0_problem: bool


    def __init__(self, latent_dim: int, y: Union[List[List[np.ndarray]], np.ndarray], u: Optional[Union[List[List[np.ndarray]], np.ndarray]],
                 model: torch.nn.Module = None, initialization: EMInitialization = EMInitialization(), options = EMOptions()):
        """
        Constructs an instance of the expectation maximization algorithm described in the thesis.

        Invoke ``fit()`` to start learning.
        
        :param latent_dim: Dimensionality of the linear latent space. 
        :param y: Observations of the nonlinear observation space.
        :param u: Control inputs used to generate the observations.
        :param model: Learnable observation model.
        :param initialization: Initialization values for the EM-parameters.
        :param options: Various options to control the EM-behavior.
        """

        self._device = torch.device('cuda' if torch.cuda.is_available() else 'cpu')

        self._options = options

        self._do_lgds = options.do_lgds
        self._do_control = u is not None

        self._latent_dim = latent_dim
        self._observation_dim = y[0][0].shape[0]
        self._control_dim = u[0][0].shape[0] if self._do_control else None
        self._no_sequences = len(y)

        # Number of time steps, i.e. number of output vectors.
        self._T = len(y[0])
        # Output vectors.
        self._y = np.transpose(y, axes = (0, 2, 1))  # from [sequence, T, dim] to [sequence, dim, T]

        # Sum of the diagonal entries of the outer products y @ y.T.
        self._yy = np.sum(np.multiply(self._y, self._y), axis = (0, 2)).flatten() / (self._T * self._no_sequences)

        # Control inputs.
        self._u = np.transpose(u, axes = (0, 2, 1)) if self._do_control else None  # from [sequence, T, dim] to [sequence, dim, T].

        self._m_hat = np.zeros((self._no_sequences, self._latent_dim, self._T))

        # State dynamics matrix.
        self._A = np.eye(self._latent_dim) if initialization.A is None else initialization.A
        # Control matrix.
        self._B = np.eye(self._latent_dim, self._control_dim) if self._do_control else None
        # State noise covariance.
        self._Q = np.eye(self._latent_dim) if initialization.Q is None else initialization.Q

        # Output network.
        self._g_model = model.to(device = self._device)
        if initialization.g is not None:
            if type(initialization.g) == collections.OrderedDict:
                self._g_model.load_state_dict(initialization.g)
            else:
                self._g_model = initialization.g(self._g_model)
        # Output noise covariance.
        self._R = np.eye(self._observation_dim) if initialization.R is None else initialization.R

        # Initial latent mean.
        self._m0 = np.ones((self._latent_dim,)) if initialization.m0 is None else initialization.m0
        # Initial latent covariance.
        self._V0 = np.eye(self._latent_dim) if initialization.V0 is None else initialization.V0

        # Check matrix and vectors initialization shapes.
        if self._A.shape != (self._latent_dim, self._latent_dim):
            raise Exception('A has invalid shape! Expected %s, but got %s!', (str((self._latent_dim, self._latent_dim))), str(self._A.shape))
        if self._do_control and self._B.shape != (self._latent_dim, self._control_dim):
            raise Exception('B has invalid shape! Expected %s, but got %s!', (str((self._latent_dim, self._control_dim))), str(self._B.shape))
        if self._Q.shape != (self._latent_dim, self._latent_dim):
            raise Exception('Q has invalid shape! Expected %s, but got %s!', (str((self._latent_dim, self._latent_dim))), str(self._Q.shape))
        if self._R.shape != (self._observation_dim, self._observation_dim):
            raise Exception('R has invalid shape! Expected %s, but got %s!', (str((self._observation_dim, self._observation_dim))), str(self._R.shape))
        if self._m0.shape != (self._latent_dim,):
            raise Exception('m0 has invalid shape! Expected %s, but got %s!', (str((self._latent_dim,))), str(self._m0.shape))
        if self._V0.shape != (self._latent_dim, self._latent_dim):
            raise Exception('V0 has invalid shape! Expected %s, but got %s!', (str((self._latent_dim, self._latent_dim))), str(self._V0.shape))

        # Fix matrix and vectors shapes for further processing.
        self._m0 = self._m0.reshape((self._latent_dim, 1))

        # Initialize internal matrices these will be overwritten.
        self._y_hat = np.zeros((self._latent_dim, self._no_sequences))
        self._m_pre = np.zeros((self._no_sequences, self._latent_dim, self._T))
        self._m = np.zeros((self._no_sequences, self._latent_dim, self._T))
<<<<<<< HEAD
        self._m_pre = np.zeros((self._no_sequences, self._latent_dim, self._T))
        self._V_hat = np.zeros((self._no_sequences, self._latent_dim, self._latent_dim, self._T))
        self._J = np.zeros((self._no_sequences, self._latent_dim, self._latent_dim, self._T))
=======
        self._V_sqrt = np.zeros((self._no_sequences, self._latent_dim, self._latent_dim, self._T))
        self._V_hat_sqrt = np.zeros((self._no_sequences, self._latent_dim, self._latent_dim, self._T))
>>>>>>> 67b7d890
        self._self_correlation = np.zeros((self._no_sequences, self._latent_dim, self._latent_dim, self._T))
        self._cross_correlation = np.zeros((self._no_sequences, self._latent_dim, self._latent_dim, self._T))
        self._Z = np.zeros((self._no_sequences, self._latent_dim, self._latent_dim, self._T))
        self._D = np.zeros((self._no_sequences, self._latent_dim, self._latent_dim, self._T))

        # Metrics for sanity checks.
        self._Q_problem: bool = False
        self._R_problem: bool = False
        self._V0_problem: bool = False

        self._optimizer_factory = lambda: torch.optim.Adam(params = self._g_model.parameters(), lr = self._options.g_optimization_learning_rate)


    def fit(self, callback: Callable[[int, float, float, int, List[float]], None] = lambda it, ll: None) -> List[float]:
        """
        Executes the expectation maximization algorithm, performs convergence checking and max. iterations checking, etc.

        :param callback: Invoked after every iteration and can be used to track progress, e.g. in TensorBoard or similar.
                         Parameters: ``iteration, likelihood, g_likelihood, g_iterations, g_ll_history``
                           - ``iteration``: Current iteration.
                           - ``likelihood``: Current log-likelihood.
                           - ``g_likelihood``: Final value of the log-likelihood parts affected by g after the g-optimization.
                           - ``g_iterations``: No. of iterations performed to optimize g.
                           - ``g_ll_history``: History of g log-likelihood values during the optimization.
        :return: History of the log-likelihoods per iteration.
        """

        history = []
        iteration = 1
        previous_likelihood = None
        while True:
            self.e_step()
            g_ll, g_iterations, g_ll_history = self.m_step()

            likelihood = self._calculate_likelihood()
            if likelihood is None:
                history.append(history[-1] if len(history) > 0 else -np.inf)
                # noinspection PyStringFormat
                self._log(f'Iter. %5d;  Likelihood not computable.  (G-LL: {EM.LIKELIHOOD_FORMAT},  G-Iters.: %5d)' % (iteration, g_ll, g_iterations))
            else:
                # noinspection PyStringFormat
                self._log(f'Iter. %5d;  Likelihood: {EM.LIKELIHOOD_FORMAT} (G-LL: {EM.LIKELIHOOD_FORMAT},  G-Iters.: %5d)' % (iteration, likelihood, g_ll, g_iterations))
                history.append(likelihood)

            callback(iteration, likelihood, g_ll, g_iterations, g_ll_history)

            if likelihood is not None and previous_likelihood is not None and likelihood < previous_likelihood:
                self._log('Likelihood violation! New likelihood is lower than previous.')

            if self._options.precision is not None and likelihood is not None and previous_likelihood is not None:
                if np.abs(previous_likelihood - likelihood) < self._options.precision:
                    self._log('Converged! :)')
                    break

            previous_likelihood = likelihood
            iteration += 1

            if self._options.max_iterations is not None and iteration > self._options.max_iterations:
                # noinspection PyStringFormat
                self._log('Reached max. number of iterations: %d. Aborting!' % self._options.max_iterations)
                break
        return history


    def e_step(self) -> None:
        """
        Executes the E-step of the expectation maximization algorithm.
        """

        N = self._no_sequences
        k = self._latent_dim

        Q_sqrt = np.linalg.cholesky(self._Q)
        R_sqrt = np.linalg.cholesky(self._R)

        #
        # Forward pass.

        bar = progressbar.ProgressBar(widgets = ['E-Step Forward:  ', Percentage(), ' ', Bar(), ' ', ETA(), ' ', PlaceholderWidget(EM.LIKELIHOOD_FORMAT)],
                                      maxval = self._T - 1).start()

        self._m[:, :, 0] = self._m0.T.repeat(N, 0)
        self._V_sqrt[:, :, :, 0] = np.linalg.cholesky(self._V0)[np.newaxis, :, :].repeat(N, 0)
        bar.update(0)
        for t in range(1, self._T):
<<<<<<< HEAD
            if self._do_control:
                m_pre = self._m[:, :, t - 1] @ self._A.T + self._u[:, :, t - 1] @ self._B.T
            else:
                m_pre = self._m[:, :, t - 1] @ self._A.T
            P_pre = self._A @ self._V[:, :, :, t - 1] @ self._A.T + self._Q

            y_hat, _, _, P_pre_batch_sqrt = cubature.spherical_radial(k, lambda x: self._g_numpy(x), m_pre, P_pre)
            S = cubature.spherical_radial(k, lambda x: outer_batch(self._g_numpy(x)), m_pre, P_pre_batch_sqrt, True)[0] - outer_batch(y_hat) + self._R
            P = cubature.spherical_radial(k, lambda x: outer_batch(x, self._g_numpy(x)), m_pre, P_pre_batch_sqrt, True)[0] - outer_batch(m_pre, y_hat)
            K = np.linalg.solve(S.transpose((0, 2, 1)), P.transpose((0, 2, 1))).transpose((0, 2, 1))

            m = m_pre + np.einsum('bij,bj->bi', K, (self._y[:, :, t] - y_hat))
            V = symmetric_batch(P_pre - K @ S @ K.transpose((0, 2, 1)))

            self._m_pre[:, :, t - 1] = m_pre
            self._P[:, :, :, t - 1] = P_pre
            self._m[:, :, t] = m
            self._V[:, :, :, t] = V
=======
            # TODO: Optimize for multiple sequences (if needed).
            mean_x = np.zeros((self._no_sequences, self._latent_dim))
            mean_z = np.zeros((self._no_sequences, self._observation_dim))
            S_sqrt = np.zeros((self._no_sequences, self._observation_dim, self._observation_dim))
            m_sqrt = np.zeros((self._no_sequences, self._latent_dim))
            V_sqrt = np.zeros((self._no_sequences, self._latent_dim, self._latent_dim))
            for n in range(self._no_sequences):
                # Form augmented mean and covariance.
                x_a = np.vstack([self._m[n, :, np.newaxis, t - 1], np.zeros((self._latent_dim + self._observation_dim, 1))])
                P_a = scipy.linalg.block_diag(self._V_sqrt[n, :, :, t - 1], Q_sqrt, R_sqrt)
                x_a_rep = x_a.repeat(2 * self._latent_dim + self._observation_dim, 1)
                # Calculate sigma points.
                Gamma = np.sqrt(self._latent_dim) * P_a
                sigma_a = np.block([x_a_rep, x_a_rep + Gamma, x_a_rep - Gamma])
                sigma_x = sigma_a[:self._latent_dim, :]
                sigma_u = sigma_a[self._latent_dim:2 * self._latent_dim, :]
                sigma_v = sigma_a[2 * self._latent_dim:2 * self._latent_dim + self._observation_dim, :]
                # Time update.
                sigma_x_transformed = np.einsum('ij,jb->ib', self._A, sigma_x) + sigma_u
                if self._do_control:
                    sigma_x_transformed += (self._B @ self._u[n, :, t - 1])[:, np.newaxis]
                sigma_z_transformed = self._g_numpy(sigma_x_transformed.T).T + sigma_v
                mean_x[n, :] = np.mean(sigma_x_transformed[:, 1:], axis = 1)
                mean_z[n, :] = np.mean(sigma_z_transformed[:, 1:], axis = 1)
                # Smoothing covariance and gain.
                res_x = (sigma_x - self._m[n, :, np.newaxis, t - 1]) / np.sqrt(2 * self._latent_dim)
                res_x_transformed = (sigma_x_transformed - mean_x[n, :, np.newaxis]) / np.sqrt(2 * self._latent_dim)
                res_s = np.block([[np.zeros_like(res_x_transformed[:, 0]).reshape(-1, 1), res_x_transformed[:, 1:]], [np.zeros_like(res_x[:, 0]).reshape(-1, 1), res_x[:, 1:]]])
                qr_s = np.linalg.qr(res_s.T, mode = 'complete')[1].T
                X_s = qr_s[:self._latent_dim, :self._latent_dim]
                Y_s = qr_s[self._latent_dim:self._latent_dim + self._latent_dim, :self._latent_dim]
                self._Z[n, :, :, t - 1] = qr_s[self._latent_dim:self._latent_dim + self._latent_dim, self._latent_dim:self._latent_dim + self._latent_dim]
                self._D[n, :, :, t - 1] = np.linalg.solve(X_s.T, Y_s.T).T
                # Measurement update.
                res_z = (sigma_z_transformed - mean_z[n, :, np.newaxis]) / np.sqrt(2 * self._latent_dim)
                res = np.block([[np.zeros_like(res_z[:, 0]).reshape(-1, 1), res_z[:, 1:]], [np.zeros_like(res_x_transformed[:, 0]).reshape(-1, 1), res_x_transformed[:, 1:]]])
                qr = np.linalg.qr(res.T, mode = 'complete')[1].T
                S_sqrt[n, :, :] = qr[:self._observation_dim, :self._observation_dim]
                Y = qr[self._observation_dim:self._observation_dim + self._latent_dim, :self._observation_dim]
                V_sqrt[n, :, :] = qr[self._observation_dim:self._observation_dim + self._latent_dim, self._observation_dim:self._observation_dim + self._latent_dim]
                K_sqrt = np.linalg.solve(S_sqrt[n, :, :].T, Y.T).T
                m_sqrt[n, :] = mean_x[n, :] + K_sqrt @ (self._y[n, :, t] - mean_z[n, :])

            # Store results.
            self._m_pre[:, :, t] = mean_x
            self._m[:, :, t] = m_sqrt
            self._V_sqrt[:, :, :, t] = V_sqrt
>>>>>>> 67b7d890

            bar.update(t)
        bar.finish()

        #
        # Backward Pass.

        bar = progressbar.ProgressBar(widgets = ['E-Step Backward: ', Percentage(), ' ', Bar(), ' ', ETA(), ' ', PlaceholderWidget(EM.LIKELIHOOD_FORMAT)],
                                      maxval = self._T - 1).start()

        t = self._T - 1
        self._m_hat[:, :, t] = self._m[:, :, t]
        V_hat_previous = self._V_sqrt[:, :, :, t] @ self._V_sqrt[:, :, :, t].transpose((0, 2, 1))
        self._V_hat_sqrt[:, :, :, t] = self._V_sqrt[:, :, :, t]
        self._self_correlation[:, :, :, t] = V_hat_previous + outer_batch(self._m_hat[:, :, t])
        bar.update(0)
        for t in reversed(range(1, self._T)):
<<<<<<< HEAD
            self._J[:, :, :, t - 1] = np.linalg.solve(self._P[:, :, :, t - 1], self._A @ self._V[:, :, :, t - 1].transpose((0, 2, 1))).transpose((0, 2, 1))
            self._m_hat[:, :, t - 1] = self._m[:, :, t - 1] + np.einsum('bij,bj->bi', self._J[:, :, :, t - 1], self._m_hat[:, :, t] - self._m_pre[:, :, t - 1])
            self._V_hat[:, :, :, t - 1] = \
                self._V[:, :, :, t - 1] + self._J[:, :, :, t - 1] @ (self._V_hat[:, :, :, t] - self._P[:, :, :, t - 1]) @ self._J[:, :, :, t - 1].transpose((0, 2, 1))
            self._V_hat[:, :, :, t - 1] = symmetric_batch(self._V_hat[:, :, :, t - 1])

            self._self_correlation[:, :, :, t - 1] = symmetric_batch(self._V_hat[:, :, :, t - 1] + outer_batch(self._m_hat[:, :, t - 1]))
            self._cross_correlation[:, :, :, t] = self._J[:, :, :, t - 1] @ self._V_hat[:, :, :, t] + outer_batch(self._m_hat[:, :, t], self._m_hat[:, :, t - 1])  # Minka.
=======
            m_hat = self._m[:, :, t - 1] + np.einsum('bij,bj->bi', self._D[:, :, :, t - 1], self._m_hat[:, :, t] - self._m_pre[:, :, t])
            V_hat_sqrt = np.zeros((self._no_sequences, self._latent_dim, self._latent_dim))
            for n in range(N):
                A = self._Z[n, :, :, t - 1]
                B = self._D[n, :, :, t - 1] @ self._V_hat_sqrt[n, :, :, t]
                qr = np.linalg.qr(np.block([A, B]).T, mode = 'complete')[1].T
                V_hat_sqrt[n, :, :] = qr[:self._latent_dim, :self._latent_dim]
            V_hat = V_hat_sqrt @ V_hat_sqrt.transpose((0, 2, 1))
            self_correlation = V_hat + outer_batch(m_hat)
            cross_correlation = self._D[:, :, :, t - 1] @ V_hat_previous + outer_batch(self._m_hat[:, :, t], m_hat)

            self._m_hat[:, :, t - 1] = m_hat
            self._V_hat_sqrt[:, :, :, t - 1] = V_hat_sqrt
            self._self_correlation[:, :, :, t - 1] = self_correlation
            self._cross_correlation[:, :, :, t] = cross_correlation

            V_hat_previous = V_hat
>>>>>>> 67b7d890

            bar.update(self._T - t)
        bar.finish()


    def m_step(self) -> Tuple[float, int, List[float]]:
        """
        Executes the M-step of the expectation maximization algorithm.

        :return: ``(g_ll, g_iterations, g_ll_history)`` The final objective value after optimizing ``g`` (i.e. the value of the expected log-likelihood that are affected
                  by ``g``), `g_ll``, the number of gradient descent iterations needed for the optimization, ``g_iterations`` and the history of objective values, ``g_ll_history``.
        """

        g_ll, g_iterations, g_ll_history = self._optimize_g()

        self_correlation_mean = self._self_correlation.mean(axis = 0)
        cross_correlation_mean = self._cross_correlation.mean(axis = 0)
        self_correlation_sum = self_correlation_mean.sum(axis = 2)
        cross_correlation_sum = cross_correlation_mean.sum(axis = 2)

        g_hat, G, _ = self._estimate_g_hat_and_G()
        g_hat = g_hat.detach().cpu().numpy()
        G = G.detach().cpu().numpy()

        self._R = (np.einsum('nit,njt->ij', self._y, self._y)
                   - np.einsum('nti,njt->ij', g_hat, self._y)
                   - np.einsum('nit,ntj->ij', self._y, g_hat)
                   + np.einsum('ntij->ij', G)) / (self._no_sequences * self._T)

        if self._do_control:
            M = lambda n, t: np.block([[self._cross_correlation[n, :, :, t], np.outer(self._m_hat[n, :, t], self._u[n, :, t - 1])]])
            W = lambda n, t: np.block([[self._self_correlation[n, :, :, t], np.outer(self._m_hat[n, :, t], self._u[n, :, t])],
                                       [np.outer(self._u[n, :, t], self._m_hat[n, :, t]), np.outer(self._u[n, :, t], self._u[n, :, t])]])
            C1 = np.sum([M(n, t) for n in range(self._no_sequences) for t in range(1, self._T)], axis = 0)
            C2 = np.sum([2 * symmetric(W(n, t - 1)) for n in range(self._no_sequences) for t in range(1, self._T)], axis = 0)
            C = np.linalg.solve(C2.T, 2 * C1.T).T
            A_new = C[:, :self._latent_dim]
            B_new = C[:, self._latent_dim:]
            Q_part = [self._self_correlation[n, :, :, t] - C @ M(n, t).T - M(n, t) @ C.T + C @ W(n, t - 1) @ C.T for n in range(self._no_sequences) for t in range(1, self._T)]
            Q_new = np.sum(Q_part, axis = 0) / (self._no_sequences * (self._T - 1))

            self._A = A_new
            self._B = B_new
            self._Q = Q_new
        else:
            # Do not subtract self._cross_correlation[0] here as there is no cross correlation \( P_{ 0, -1 } \) and thus it is not included in the list nor the sum.
            self._A = np.linalg.solve(self_correlation_sum - self_correlation_mean[:, :, -1], cross_correlation_sum.T).T
            self._Q = (self_correlation_sum - self_correlation_mean[:, :, 0] - self._A @ cross_correlation_sum.T) / (self._T - 1)
        self._m0 = self._m_hat[:, :, 0].mean(axis = 0).reshape(-1, 1)
        self._V0 = self_correlation_mean[:, :, 0] - np.outer(self._m0, self._m0) + outer_batch(self._m_hat[:, :, 0] - self._m0.T).mean(axis = 0)

        # As Q and R are the diagonal of diagonal matrices, there entries are already the eigenvalues.
        Q_eigvals = np.linalg.eigvals(self._Q)
        R_eigvals = np.linalg.eigvals(self._R)
        V0_eigvals = np.linalg.eigvals(self._V0)
        self._Q_problem = not (Q_eigvals >= 0).all()
        self._R_problem = not (R_eigvals >= 0).all()
        self._V0_problem = not (V0_eigvals >= 0).all()

        if self._Q_problem:
            print('Q problem!  Negative eigenvalues: %s' % str(Q_eigvals[Q_eigvals < 0]))
        if self._R_problem:
            print('R problem!  Negative eigenvalues: %s' % str(R_eigvals[R_eigvals < 0]))
        if self._V0_problem:
            print('V0 problem! Negative eigenvalues: %s' % str(V0_eigvals[V0_eigvals < 0]))

        return g_ll, g_iterations, g_ll_history


    def _optimize_g(self) -> Tuple[float, int, List[float]]:
        """
        Optimized the measurement function ``g`` using the optimizer stored in ``self._optimizer``.

        :return: ``(g_ll, g_iterations, g_ll_history)`` The final objective value after optimizing ``g`` (i.e. the value of the expected log-likelihood that are affected
                  by ``g``), `g_ll``, the number of gradient descent iterations needed for the optimization, ``g_iterations`` and the history of objective values, ``g_ll_history``.
        """

        y = torch.tensor(self._y, dtype = torch.double, device = self._device)
        R_inv = torch.tensor(np.linalg.inv(self._R), dtype = torch.double, device = self._device)


        def criterion_fn(hot_start):
            """
            Calculates the parts of the expected log-likelihood that are required for maximizing the LL w.r.t. the measurement
            parameters. That is, only \( Q_4 \) is calculated.

            Note that the sign of the LL is already flipped, such that the result of this function has to be minimized!
            """

            g_hat, G, hot_start = self._estimate_g_hat_and_G(hot_start)
            negative_log_likelihood = - torch.einsum('nit,nti,ii->', y, g_hat, R_inv) \
                                      - torch.einsum('nti,nit,ii->', g_hat, y, R_inv) \
                                      + torch.einsum('ntii,ii->', G, R_inv)
            return negative_log_likelihood, hot_start


        init_criterion, hot_start = criterion_fn(None)
        if self._do_lgds:
            self._optimize_g_linearly()
            return init_criterion.item(), 1, [init_criterion.item()]
        return self._optimize_g_sgd(lambda: criterion_fn(hot_start)[0])


    def _optimize_g_linearly(self):
        YX = np.einsum('nit,njt->ij', self._y, self._m_hat)
        self_correlation_sum = self._self_correlation.mean(axis = 0).sum(axis = 2)
        C_new = np.linalg.solve(self_correlation_sum.T, YX.T).T / self._no_sequences
        self._g_model.weight = torch.nn.Parameter(torch.tensor(C_new, dtype = torch.double), requires_grad = True)


    def _optimize_g_sgd(self, criterion_fn) -> Tuple[float, int, List[float]]:
        """
        Executed the actual gradient descent optimization of g.

        :param criterion_fn: The criterion function.
        :return: See _optimize_g return value.
        """

        optimizer = self._optimizer_factory()

        epsilon = torch.tensor(self._options.g_optimization_precision, device = self._device)
        criterion, criterion_prev = None, None
        iteration = 1
        history = []
        likelihood_observable = lambda: None if criterion is None else -criterion.item()
        if self._options.g_optimization_max_iterations is None:
            bar_widgets = ['G-Optimization:  ', NumberTrendWidget(EM.LIKELIHOOD_FORMAT, likelihood_observable)]
            bar_max_val = progressbar.widgets.UnknownLength
        else:
            bar_widgets = ['G-Optimization:  ', Percentage(), ' ', Bar(), ' ', ETA(), ' ', NumberTrendWidget(EM.LIKELIHOOD_FORMAT, likelihood_observable)]
            bar_max_val = self._options.g_optimization_max_iterations
        bar = progressbar.ProgressBar(widgets = bar_widgets, maxval = bar_max_val).start()
        while True:
            criterion = criterion_fn()
            history.append(-criterion.item())
            optimizer.zero_grad()
            criterion.backward()
            optimizer.step()

            bar.update(iteration)

            if criterion_prev is not None and (criterion - criterion_prev).abs() < epsilon:
                break
            if self._options.g_optimization_max_iterations is not None and iteration >= self._options.g_optimization_max_iterations:
                break

            criterion_prev = criterion
            iteration += 1
        bar.finish()

        return -criterion.item(), iteration, history


    def _estimate_g_hat_and_G(self, hot_start: Optional[Tuple[torch.tensor, torch.tensor]] = None) -> Tuple[torch.Tensor, torch.Tensor, Tuple[torch.tensor, torch.tensor]]:
        """
        Estimates \( \hat{\vec{g}} \) and \( \mat{G} \) in one go using the batch processing of the cubature rule implementation.

        :param hot_start: If ``m_hat`` and ``V_hat`` have not changed, the result of a previous call to this function (the ``hot_start`` return value) can be passed here to not
                          copy the tensor data to the GPU of whatever device is used again.
        :return: ``tuple(g_hat, G, hot_start)``, where ``g_hat`` has the shape ``(N, T, p)`` and ``G`` has the shape ``(N, T, p, p)``.
        """

        if hot_start is None:
            m_hat = torch.tensor(self._m_hat, dtype = torch.double, device = self._device)
            V_hat_sqrt = torch.tensor(self._V_hat_sqrt, dtype = torch.double, device = self._device)

            m_hat_batch = m_hat.transpose(1, 2).reshape(-1, self._latent_dim)
            V_hat_sqrt_batch = torch.einsum('bijt->btij', V_hat_sqrt).reshape(-1, self._latent_dim, self._latent_dim)
        else:
            m_hat_batch, V_hat_sqrt_batch = hot_start

        # g_hat_batch, _, _, cov = cubature.spherical_radial_torch(self._latent_dim, lambda x: self._g(x), m_hat_batch, cov, hot_start is not None)
        g_hat_batch = cubature.spherical_radial_torch(self._latent_dim, lambda x: self._g(x), m_hat_batch, V_hat_sqrt_batch, True)[0]
        G_batch = cubature.spherical_radial_torch(self._latent_dim, lambda x: outer_batch_torch(self._g(x)), m_hat_batch, V_hat_sqrt_batch, True)[0]

        g_hat = g_hat_batch.view((self._no_sequences, self._T, self._observation_dim))
        G = G_batch.view((self._no_sequences, self._T, self._observation_dim, self._observation_dim))
        # return g_hat, G, (m_hat_batch, V_hat_batch, cov)
        return g_hat, G, (m_hat_batch, V_hat_sqrt_batch)


    def _g(self, x: torch.Tensor) -> torch.Tensor:
        return self._g_model(x)


    def _g_numpy(self, x: np.ndarray) -> np.ndarray:
        return self._g(torch.tensor(x, device = self._device)).detach().cpu().numpy()


    def _calculate_likelihood(self) -> Optional[float]:
        if self._Q_problem or self._R_problem or self._V0_problem:
            return None

        # Store some variables to make the code below more readable.
        N = self._no_sequences
        p = self._observation_dim
        k = self._latent_dim
        T = self._T
        A = self._A
        B = self._B
        Q = self._Q
        Q_inv = np.linalg.inv(Q)
        m0 = self._m0.flatten()
        V0 = self._V0
        y = self._y
        u = self._u
        m_hat = self._m_hat
        R = self._R
        R_inv = np.linalg.inv(R)

        q1 = - N * T * (k + p) * np.log(2.0 * np.pi) \
             - N * np.log(np.linalg.det(V0)) \
             - N * (T - 1) * np.log(np.linalg.det(Q)) \
             - N * T * np.log(np.linalg.det(R))

        V0_inverse = np.linalg.inv(V0)
        q2_entry = lambda n: (m_hat[n, :, 0] - m0).T @ (V0_inverse @ (m_hat[n, :, 0] - m0))
        q2 = -np.sum([q2_entry(n) for n in range(N)], axis = 0)

        if self._do_control:
            q3_entry = lambda n, t: (m_hat[n, :, t] - A @ m_hat[n, :, t - 1] - B @ u[n, :, t - 1]).T @ (Q_inv @ (m_hat[n, :, t] - A @ m_hat[n, :, t - 1] - B @ u[n, :, t - 1]))
        else:
            q3_entry = lambda n, t: (m_hat[n, :, t] - A @ m_hat[n, :, t - 1]).T @ (Q_inv @ (m_hat[n, :, t] - A @ m_hat[n, :, t - 1]))
        q3 = -np.sum([q3_entry(n, t) for t in range(1, T) for n in range(N)], axis = 0)

        q4_entry = lambda n, t: (y[n, :, t] - self._g_numpy(m_hat[n, :, t])).T @ (R_inv @ (y[n, :, t] - self._g_numpy(m_hat[n, :, t])))
        q4 = -np.sum([q4_entry(n, t) for t in range(0, T) for n in range(N)], axis = 0)

        return (q1 + q2 + q3 + q4) / 2.0


    def _log(self, message):
        self._options.log(message)


    def get_estimations(self) -> Tuple[np.ndarray, Optional[np.ndarray], collections.OrderedDict, np.ndarray]:
        # If not doing the doubled to-call, CUDA gets an illegal memory access when moving something to the GPU next time.
        g_params = self._g_model.to('cpu').state_dict()
        self._g_model.to(self._device)
        return self._A, self._B, g_params, self._m0.reshape((-1,))


    def get_covariances(self) -> Tuple[np.ndarray, np.ndarray, np.ndarray, np.ndarray]:
        """
        Gets the estimated covariances.

        :return: (state_noise_cov, measurement_noise_cov, initial_state_cov, smoothed_state_covs)
            - state_noise_cov, shape (k, k): The state dynamics noise covariance.
            - measurement_noise_cov, shape (p, p): The measurement noise covariance.
            - initial_state_cov, shape (k, k): The initial state covariance/confidence.
            - smoothed_state_covs, shape (k, k, T): The covariances of the smoothed states, i.e. \( \Cov[s_{t - 1} | y_{1:T}] \).
        """
        smoothed_state_covs = np.einsum('nijt,njkt->nikt', self._V_hat_sqrt, self._V_hat_sqrt.transpose((0, 2, 1, 3)))
        return self._Q, self._R, self._V0, smoothed_state_covs


    def get_estimated_latents(self) -> np.ndarray:
        return self._m_hat


    def get_problems(self) -> Tuple[bool, bool, bool]:
        return self._Q_problem, self._R_problem, self._V0_problem<|MERGE_RESOLUTION|>--- conflicted
+++ resolved
@@ -70,14 +70,8 @@
     # Internal stuff.
     _m_pre: np.ndarray
     _m: np.ndarray
-<<<<<<< HEAD
-    _m_pre: np.ndarray
-    _V_hat: np.ndarray
-    _J: np.ndarray
-=======
     _V_sqrt: np.ndarray
     _V_hat_sqrt: np.ndarray
->>>>>>> 67b7d890
     _self_correlation: np.ndarray
     _cross_correlation: np.ndarray
     _Z: np.ndarray
@@ -171,14 +165,8 @@
         self._y_hat = np.zeros((self._latent_dim, self._no_sequences))
         self._m_pre = np.zeros((self._no_sequences, self._latent_dim, self._T))
         self._m = np.zeros((self._no_sequences, self._latent_dim, self._T))
-<<<<<<< HEAD
-        self._m_pre = np.zeros((self._no_sequences, self._latent_dim, self._T))
-        self._V_hat = np.zeros((self._no_sequences, self._latent_dim, self._latent_dim, self._T))
-        self._J = np.zeros((self._no_sequences, self._latent_dim, self._latent_dim, self._T))
-=======
         self._V_sqrt = np.zeros((self._no_sequences, self._latent_dim, self._latent_dim, self._T))
         self._V_hat_sqrt = np.zeros((self._no_sequences, self._latent_dim, self._latent_dim, self._T))
->>>>>>> 67b7d890
         self._self_correlation = np.zeros((self._no_sequences, self._latent_dim, self._latent_dim, self._T))
         self._cross_correlation = np.zeros((self._no_sequences, self._latent_dim, self._latent_dim, self._T))
         self._Z = np.zeros((self._no_sequences, self._latent_dim, self._latent_dim, self._T))
@@ -264,26 +252,6 @@
         self._V_sqrt[:, :, :, 0] = np.linalg.cholesky(self._V0)[np.newaxis, :, :].repeat(N, 0)
         bar.update(0)
         for t in range(1, self._T):
-<<<<<<< HEAD
-            if self._do_control:
-                m_pre = self._m[:, :, t - 1] @ self._A.T + self._u[:, :, t - 1] @ self._B.T
-            else:
-                m_pre = self._m[:, :, t - 1] @ self._A.T
-            P_pre = self._A @ self._V[:, :, :, t - 1] @ self._A.T + self._Q
-
-            y_hat, _, _, P_pre_batch_sqrt = cubature.spherical_radial(k, lambda x: self._g_numpy(x), m_pre, P_pre)
-            S = cubature.spherical_radial(k, lambda x: outer_batch(self._g_numpy(x)), m_pre, P_pre_batch_sqrt, True)[0] - outer_batch(y_hat) + self._R
-            P = cubature.spherical_radial(k, lambda x: outer_batch(x, self._g_numpy(x)), m_pre, P_pre_batch_sqrt, True)[0] - outer_batch(m_pre, y_hat)
-            K = np.linalg.solve(S.transpose((0, 2, 1)), P.transpose((0, 2, 1))).transpose((0, 2, 1))
-
-            m = m_pre + np.einsum('bij,bj->bi', K, (self._y[:, :, t] - y_hat))
-            V = symmetric_batch(P_pre - K @ S @ K.transpose((0, 2, 1)))
-
-            self._m_pre[:, :, t - 1] = m_pre
-            self._P[:, :, :, t - 1] = P_pre
-            self._m[:, :, t] = m
-            self._V[:, :, :, t] = V
-=======
             # TODO: Optimize for multiple sequences (if needed).
             mean_x = np.zeros((self._no_sequences, self._latent_dim))
             mean_z = np.zeros((self._no_sequences, self._observation_dim))
@@ -331,7 +299,6 @@
             self._m_pre[:, :, t] = mean_x
             self._m[:, :, t] = m_sqrt
             self._V_sqrt[:, :, :, t] = V_sqrt
->>>>>>> 67b7d890
 
             bar.update(t)
         bar.finish()
@@ -349,16 +316,6 @@
         self._self_correlation[:, :, :, t] = V_hat_previous + outer_batch(self._m_hat[:, :, t])
         bar.update(0)
         for t in reversed(range(1, self._T)):
-<<<<<<< HEAD
-            self._J[:, :, :, t - 1] = np.linalg.solve(self._P[:, :, :, t - 1], self._A @ self._V[:, :, :, t - 1].transpose((0, 2, 1))).transpose((0, 2, 1))
-            self._m_hat[:, :, t - 1] = self._m[:, :, t - 1] + np.einsum('bij,bj->bi', self._J[:, :, :, t - 1], self._m_hat[:, :, t] - self._m_pre[:, :, t - 1])
-            self._V_hat[:, :, :, t - 1] = \
-                self._V[:, :, :, t - 1] + self._J[:, :, :, t - 1] @ (self._V_hat[:, :, :, t] - self._P[:, :, :, t - 1]) @ self._J[:, :, :, t - 1].transpose((0, 2, 1))
-            self._V_hat[:, :, :, t - 1] = symmetric_batch(self._V_hat[:, :, :, t - 1])
-
-            self._self_correlation[:, :, :, t - 1] = symmetric_batch(self._V_hat[:, :, :, t - 1] + outer_batch(self._m_hat[:, :, t - 1]))
-            self._cross_correlation[:, :, :, t] = self._J[:, :, :, t - 1] @ self._V_hat[:, :, :, t] + outer_batch(self._m_hat[:, :, t], self._m_hat[:, :, t - 1])  # Minka.
-=======
             m_hat = self._m[:, :, t - 1] + np.einsum('bij,bj->bi', self._D[:, :, :, t - 1], self._m_hat[:, :, t] - self._m_pre[:, :, t])
             V_hat_sqrt = np.zeros((self._no_sequences, self._latent_dim, self._latent_dim))
             for n in range(N):
@@ -376,7 +333,6 @@
             self._cross_correlation[:, :, :, t] = cross_correlation
 
             V_hat_previous = V_hat
->>>>>>> 67b7d890
 
             bar.update(self._T - t)
         bar.finish()
